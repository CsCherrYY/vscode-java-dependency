--- conflicted
+++ resolved
@@ -136,8 +136,6 @@
             PackageNode item = new TypeRootNode(typeRoot.getElementName(), typeRoot.getPath().toPortableString(), NodeKind.TYPEROOT, TypeRootNode.K_SOURCE);
             item.setUri(JDTUtils.toUri(typeRoot));
             result.add(item);
-<<<<<<< HEAD
-=======
         } else if (ExtUtils.isJarResourceUri(uri)) {
 
             IJarEntryResource resource = ExtUtils.createJarResource(uri);
@@ -167,7 +165,6 @@
             PackageNode item = new PackageNode(resource.getName(), resource.getFullPath().toPortableString(), NodeKind.FILE);
             item.setUri(ExtUtils.toUri(resource));
             result.add(item);
->>>>>>> 3b67c79d
         } else {
             // this is not a .java/.class file
             IResource resource = JDTUtils.findResource(uri, ResourcesPlugin.getWorkspace().getRoot()::findFilesForLocationURI);
